--- conflicted
+++ resolved
@@ -108,7 +108,6 @@
   }
 }
 
-<<<<<<< HEAD
 void RsT265Device::disableLaserEmitters() {
   std::vector<rs2::sensor> sensors =
       pipe.get_active_profile().get_device().query_sensors();
@@ -119,10 +118,6 @@
   }
 }
 
-RsT265Device::~RsT265Device(){};
-
-=======
->>>>>>> e9cbc514
 void RsT265Device::start() {
   auto callback = [&](const rs2::frame& frame) {
     exportCalibration();
@@ -191,6 +186,7 @@
       for (int i = 0; i < NUM_CAMS; ++i) {
         rs2::video_frame vf = fs[i].as<rs2::video_frame>();
         if (!vf) {
+          BASALT_ASSERT(false && "Weird frame");
           std::cout << "Weird Frame, skipping" << std::endl;
           return;
         }
@@ -218,19 +214,9 @@
       //      std::cout << "Reading frame " << frame_counter << std::endl;
 
       for (int i = 0; i < NUM_CAMS; i++) {
-<<<<<<< HEAD
-        auto f = fs[i];
-        if (!f.as<rs2::video_frame>()) {
-          BASALT_ASSERT(false && "Weird frame");
-          std::cout << "Weird Frame, skipping" << std::endl;
-          continue;
-        }
-        auto vf = f.as<rs2::video_frame>();
-=======
         const auto& vf = vfs[i];
 
         int64_t t_ns = vf.get_timestamp() * 1e6;
->>>>>>> e9cbc514
 
         // at this stage both image timestamps are expected to be equal
         BASALT_ASSERT(i == 0 || t_ns == data->t_ns);
